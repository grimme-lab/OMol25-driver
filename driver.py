--- conflicted
+++ resolved
@@ -138,11 +138,7 @@
         cli_mult=args.multiplicity,
         verbose=args.verbose,
     )
-<<<<<<< HEAD
-    predictor = pretrained_mlip.get_predict_unit(args.model, device="cuda")
-=======
-    predictor = pretrained_mlip.get_predict_unit(MODEL, device="cpu")
->>>>>>> e6a5f7fb
+    predictor = pretrained_mlip.get_predict_unit(args.model, device="cpu")
     calc = FAIRChemCalculator(predictor, task_name="omol")
 
     atoms = read(input_path)
